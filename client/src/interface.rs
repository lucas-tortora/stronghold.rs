// Copyright 2020-2021 IOTA Stiftung
// SPDX-License-Identifier: Apache-2.0

//! Main Stronghold Interface
//!
//! All functionality can be accessed from the interface. Functions
//! are provided in an asynchronous way, and should be run by the
//! actor's system [`SystemRunner`].
use actix::prelude::*;
use std::{path::PathBuf, time::Duration};
use zeroize::Zeroize;

use crate::{
    actors::{
        secure_messages::{
            CheckRecord, CheckVault, ClearCache, CreateVault, DeleteFromStore, GarbageCollect, GetData, ListIds,
            ReadFromStore, ReloadData, RevokeData, WriteToStore, WriteToVault,
        },
        snapshot_messages::{FillSnapshot, ReadFromSnapshot, WriteSnapshot},
        GetAllClients, GetClient, GetSnapshot, InsertClient, Registry, RemoveClient, SecureClient,
    },
    line_error,
<<<<<<< HEAD
    procedures::{CollectedOutput, Procedure},
    utils::{LoadFromPath, ResultMessage, StatusMessage, StrongholdFlags, VaultFlags},
=======
    utils::{LoadFromPath, StatusMessage, StrongholdFlags, VaultFlags},
>>>>>>> 681a024e
    Location,
};
use engine::vault::{ClientId, RecordHint, RecordId};

#[cfg(feature = "p2p")]
use crate::{
    actors::p2p::{
        messages as network_msg,
        messages::{ShRequest, SwarmInfo},
        NetworkActor, NetworkConfig,
    },
<<<<<<< HEAD
    unwrap_or_err, unwrap_result_msg,
=======
    unwrap_or_err, unwrap_result_msg, ResultMessage,
>>>>>>> 681a024e
};
#[cfg(feature = "p2p")]
use p2p::{
    firewall::{Rule, RuleDirection},
    Multiaddr, PeerId,
};

#[derive(Clone)]
/// The main type for the Stronghold System.  Used as the entry point for the actor model.  Contains various pieces of
/// metadata to interpret the data in the vault and store.
pub struct Stronghold {
    registry: Addr<Registry>,
    target: Addr<SecureClient>,

    #[cfg(feature = "p2p")]
    network_actor: Option<Addr<NetworkActor>>,
}

impl Stronghold {
    /// Initializes a new instance of the system asynchronously.  Sets up the first client actor. Accepts
    /// the first client_path: `Vec<u8>` and any `StrongholdFlags` which pertain to the first actor.
    /// The [`actix::SystemRunner`] is not being used directly by stronghold, and must be initialized externally.
    pub async fn init_stronghold_system(
        client_path: Vec<u8>,
        _options: Vec<StrongholdFlags>,
    ) -> Result<Self, anyhow::Error> {
        // create client actor
        let client_id = ClientId::load_from_path(&client_path, &client_path)
            .unwrap_or_else(|_| panic!("{}", crate::Error::IDError));

        // the registry will be run as a system service
        let registry = Registry::from_registry();

        // we need to block for the target client actor
        let target = match registry.send(InsertClient { id: client_id }).await? {
            Ok(addr) => addr,
            Err(e) => return Err(anyhow::anyhow!(e)),
        };

        Ok(Self {
            registry,
            target,
            #[cfg(feature = "p2p")]
            network_actor: None,
        })
    }

    /// Spawns a new set of actors for the Stronghold system. Accepts the client_path: [`Vec<u8>`] and the options:
    /// `StrongholdFlags`
    pub async fn spawn_stronghold_actor(
        &mut self,
        client_path: Vec<u8>,
        _options: Vec<StrongholdFlags>,
    ) -> StatusMessage {
        let client_id = ClientId::load_from_path(&client_path, &client_path.clone()).expect(line_error!());

        if let Ok(result) = self.registry.send(GetClient { id: client_id }).await {
            match result {
                Some(client) => {
                    self.target = client;
                }
                None => {
                    if let Ok(result) = self.registry.send(InsertClient { id: client_id }).await {
                        self.target = match result {
                            Ok(client) => client,
                            Err(_e) => return StatusMessage::Error("".to_string()),
                        };
                    }
                }
            }
        };

        StatusMessage::OK
    }

    /// Switches the actor target to another actor in the system specified by the client_path: [`Vec<u8>`].
    pub async fn switch_actor_target(&mut self, client_path: Vec<u8>) -> StatusMessage {
        let client_id = ClientId::load_from_path(&client_path, &client_path.clone()).expect(line_error!());

        if let Ok(result) = self.registry.send(GetClient { id: client_id }).await {
            match result {
                Some(client) => {
                    #[cfg(feature = "p2p")]
                    if let Some(network_actor) = self.network_actor.as_ref() {
                        match network_actor
                            .send(network_msg::SwitchClient { client: client.clone() })
                            .await
                        {
                            Ok(_) => {}
                            Err(e) => {
                                return StatusMessage::Error(format!(
                                    "Could not switch target for network actor: {:?}",
                                    e
                                ))
                            }
                        }
                    }

                    self.target = client
                }
                None => return StatusMessage::Error("Could not find actor with provided client path".into()),
            }
        }

        StatusMessage::OK
    }

    /// Writes data into the Stronghold. Uses the current target actor as the client and writes to the specified
    /// location of [`Location`] type. The payload must be specified as a [`Vec<u8>`] and a [`RecordHint`] can be
    /// provided. Also accepts [`VaultFlags`] for when a new Vault is created.
    pub async fn write_to_vault(
        &self,
        location: Location,
        payload: Vec<u8>,
        hint: RecordHint,
        _options: Vec<VaultFlags>,
    ) -> StatusMessage {
        let vault_path = &location.vault_path();
        let vault_path = vault_path.to_vec();

        if let Ok(vault_exists) = self.target.send(CheckVault { vault_path }).await {
            if vault_exists {
                // exists
                return match self
                    .target
                    .send(WriteToVault {
                        location,
                        payload,
                        hint,
                    })
                    .await
                {
                    Ok(result) => match result {
                        Ok(_) => StatusMessage::OK,
                        Err(e) => StatusMessage::Error(e.to_string()),
                    },
                    Err(e) => StatusMessage::Error(e.to_string()),
                };
            } else {
                // does not exist
                match self
                    .target
                    .send(CreateVault {
                        location: location.clone(),
                    })
                    .await
                {
                    Ok(_) => {
                        // write to vault
                        if let Ok(result) = self
                            .target
                            .send(WriteToVault {
                                location,
                                payload,
                                hint,
                            })
                            .await
                        {
                            if result.is_ok() {
                                return StatusMessage::OK;
                            } else {
                                return StatusMessage::Error(result.err().unwrap().to_string());
                            }
                        } else {
                            return StatusMessage::Error("Error Writing data".into());
                        }
                    }
                    Err(_e) => {
                        return StatusMessage::Error("Cannot create new vault".into());
                    }
                }
            }
        }

        StatusMessage::Error("Failed to write the data".into())
    }

    /// Writes data into an insecure cache.  This method, accepts a [`Location`], a [`Vec<u8>`] and an optional
    /// [`Duration`]. The lifetime allows the data to be deleted after the specified duration has passed.  If no
    /// lifetime is specified, the data will persist until it is manually deleted or over-written. Note: One store
    /// is mapped to one client. Can specify the same location across multiple clients.
    pub async fn write_to_store(
        &self,
        location: Location,
        payload: Vec<u8>,
        lifetime: Option<Duration>,
    ) -> StatusMessage {
        match self
            .target
            .send(WriteToStore {
                location,
                payload,
                lifetime,
            })
            .await
        {
            Ok(status) => status.into(),
            Err(_e) => StatusMessage::Error("Failed to write to the store".into()),
        }
    }

    /// A method that reads from an insecure cache.  This method, accepts a [`Location`] and returns the payload in the
    /// form of a ([`Vec<u8>`], [`StatusMessage`]).  If the location does not exist, an empty vector will be returned
    /// along with an error [`StatusMessage`].  Note: One store is mapped to
    /// one client. Can specify the same location across multiple clients.
    pub async fn read_from_store(&self, location: Location) -> (Vec<u8>, StatusMessage) {
        match self.target.send(ReadFromStore { location }).await {
            Ok(result) => match result {
                Ok(data) => (data, StatusMessage::OK),
                Err(e) => (Vec::new(), StatusMessage::Error(format!("{:?}", e))),
            },
            Err(e) => (Vec::new(), StatusMessage::Error(format!("{:?}", e))),
        }
    }

    /// A method to delete data from an insecure cache. This method, accepts a [`Location`] and returns a
    /// [`StatusMessage`]. Note: One store is mapped to one client. Can specify the same location across multiple
    /// clients.
    pub async fn delete_from_store(&self, location: Location) -> StatusMessage {
        match self.target.send(DeleteFromStore { location }).await {
            Ok(result) => match result {
                Ok(_) => StatusMessage::OK,
                Err(e) => StatusMessage::Error(format!("{:?}", e)),
            },
            Err(_e) => StatusMessage::Error("Failed to delete from the store".into()),
        }
    }

    /// Revokes the data from the specified location of type [`Location`]. Revoked data is not readable and can be
    /// removed from a vault with a call to `garbage_collect`.  if the `should_gc` flag is set to `true`, this call
    /// with automatically cleanup the revoke. Otherwise, the data is just marked as revoked.
    pub async fn delete_data(&self, location: Location, should_gc: bool) -> StatusMessage {
        match self
            .target
            .send(RevokeData {
                location: location.clone(),
            })
            .await
        {
            Ok(result) => match result {
                Ok(_ok) if should_gc => match self.target.send(GarbageCollect { location }).await {
                    Ok(result) => match result {
                        Ok(_) => StatusMessage::OK,
                        Err(e) => StatusMessage::Error(format!("{:?}", e)),
                    },
                    Err(_e) => StatusMessage::Error("Failed to garbage collect the vault".into()),
                },
                Ok(_ok) => StatusMessage::OK,
                Err(_e) => StatusMessage::Error("Could not revoke data".into()),
            },
            Err(_e) => StatusMessage::Error("Could not revoke data".into()),
        }
    }

    /// Garbage collects any revokes in a Vault based on the given `vault_path` and the current target actor.
    pub async fn garbage_collect(&self, vault_path: Vec<u8>) -> StatusMessage {
        match self
            .target
            .send(GarbageCollect {
                location: Location::Generic {
                    vault_path,
                    record_path: Vec::new(),
                },
            })
            .await
        {
            Ok(result) => match result {
                Ok(_) => StatusMessage::OK,
                Err(e) => StatusMessage::Error(format!("{:?}", e)),
            },
            Err(_e) => StatusMessage::Error("Failed to garbage collect the vault".into()),
        }
    }

    /// Returns a list of the available [`RecordId`] and [`RecordHint`] values in a vault by the given `vault_path`.
    pub async fn list_hints_and_ids<V: Into<Vec<u8>>>(
        &self,
        vault_path: V,
    ) -> (Vec<(RecordId, RecordHint)>, StatusMessage) {
        match self
            .target
            .send(ListIds {
                vault_path: vault_path.into(),
            })
            .await
        {
            Ok(success) => match success {
                Ok(result) => (result, StatusMessage::OK),
                Err(e) => (Vec::new(), StatusMessage::Error(format!("{:?}", e))),
            },
            Err(_e) => (
                Vec::new(),
                StatusMessage::Error("Failed to list hints and indexes from the vault".into()),
            ),
        }
    }

    /// Executes a runtime command given a [`Procedure`].  Returns a [`ProcResult`] based off of the control_request
    /// specified.
    pub async fn runtime_exec<P>(&self, control_request: P) -> ResultMessage<CollectedOutput>
    where
        P: Into<Procedure>,
    {
        match self.target.send(control_request.into()).await {
            Ok(Ok(result)) => ResultMessage::Ok(result),
            Ok(Err(e)) => ResultMessage::Error(e.to_string()),
            Err(e) => ResultMessage::Error(e.to_string()),
        }
    }

    /// Checks whether a record exists in the client based off of the given [`Location`].
    pub async fn record_exists(&self, location: Location) -> bool {
        match self.target.send(CheckRecord { location }).await {
            Ok(result) => result,
            Err(_e) => false,
        }
    }

    /// checks whether a vault exists in the client.
    pub async fn vault_exists(&self, location: Location) -> bool {
        let vault_path = &location.vault_path();
        let vault_path = vault_path.to_vec();

        self.target.send(CheckVault { vault_path }).await.unwrap_or(false)
    }

    /// Reads data from a given snapshot file.  Can only read the data for a single `client_path` at a time. If the new
    /// actor uses a new `client_path` the former client path may be passed into the function call to read the data into
    /// that actor. Also requires keydata to unlock the snapshot. A filename and filepath can be specified. The Keydata
    /// should implement and use Zeroize.
    pub async fn read_snapshot<T: Zeroize + AsRef<Vec<u8>>>(
        &mut self,
        client_path: Vec<u8>,
        former_client_path: Option<Vec<u8>>,
        keydata: &T,
        filename: Option<String>,
        path: Option<PathBuf>,
    ) -> StatusMessage {
        let client_id = ClientId::load_from_path(&client_path, &client_path).expect(line_error!());

        // this feature resembles the functionality given by the former riker
        // system dependence. if there is a former client id path present,
        // the new actor is being changed into the former one ( see old ReloadData impl.)
        if let Some(path) = former_client_path.clone() {
            self.switch_actor_target(path).await;
        }

        let former_client_id = former_client_path.map(|cp| ClientId::load_from_path(&cp, &cp).unwrap());
        let mut key: [u8; 32] = [0u8; 32];
        let keydata = keydata.as_ref();

        key.copy_from_slice(keydata);

        // get address of snapshot actor
        let snapshot_actor = match self.registry.send(GetSnapshot {}).await {
            Ok(snapshot) => match snapshot {
                Some(actor) => actor,
                None => {
                    // This would indicate another serious error on snapshot actor
                    // creation side.
                    return StatusMessage::Error("No snapshot actor present".into());
                }
            },
            Err(e) => {
                return StatusMessage::Error(format!("{}", e));
            }
        };

        // read the snapshots contents
        let result = match snapshot_actor
            .send(ReadFromSnapshot {
                key,
                filename,
                path,
                id: client_id,
                fid: former_client_id,
            })
            .await
        {
            Ok(result) => match result {
                Ok(result) => result,
                Err(e) => return StatusMessage::Error(format!("{}", e)),
            },
            Err(e) => return StatusMessage::Error(format!("{}", e)),
        };

        // send data to secure actor and reload
        match self
            .target
            .send(ReloadData {
                data: result.data,
                id: result.id,
            })
            .await
        {
            Ok(_) => StatusMessage::OK,
            Err(e) => StatusMessage::Error(format!("Error requestion Reload Data: {}", e)),
        }
    }

    /// Writes the entire state of the [`Stronghold`] into a snapshot.  All Actors and their associated data will be
    /// written into the specified snapshot. Requires keydata to encrypt the snapshot and a filename and path can be
    /// specified. The Keydata should implement and use Zeroize.
    pub async fn write_all_to_snapshot<T: Zeroize + AsRef<Vec<u8>>>(
        &mut self,
        keydata: &T,
        filename: Option<String>,
        path: Option<PathBuf>,
    ) -> StatusMessage {
        // this should be delegated to the secure client actor
        // wrapping the interior functionality inside it.
        let clients: Vec<(ClientId, Addr<SecureClient>)> = match self.registry.send(GetAllClients).await {
            Ok(clients) => clients,
            Err(_e) => {
                return StatusMessage::Error("Error retrieving SecureClientActors".into());
            }
        };

        let mut key: [u8; 32] = [0u8; 32];
        let keydata = keydata.as_ref();
        key.copy_from_slice(keydata);

        // get snapshot actor
        let snapshot = match self.registry.send(GetSnapshot {}).await {
            Ok(result) => match result {
                Some(snapshot) => snapshot,
                None => return StatusMessage::Error("No snapshot actor present".to_string()),
            },
            Err(e) => {
                return StatusMessage::Error(format!("{}", e));
            }
        };

        for (id, client) in clients {
            // get data from secure actor
            let data = match client.send(GetData {}).await {
                Ok(success) => match success {
                    Ok(data) => data,
                    Err(_) => {
                        return StatusMessage::Error("No Data present".into());
                    }
                },

                Err(_) => {
                    return StatusMessage::Error("Error communicating with client actor".into());
                }
            };

            // fill into snapshot
            if let Err(_e) = snapshot.send(FillSnapshot { data, id }).await {
                return StatusMessage::Error("Error filling data for snapshot".into());
            }
        } // end loop

        // write snapshot
        return match snapshot.send(WriteSnapshot { key, filename, path }).await {
            Ok(success) => match success {
                Err(e) => StatusMessage::Error(format!("{}", e)),
                _ => StatusMessage::OK,
            },
            Err(e) => StatusMessage::Error(format!("{}", e)),
        };
    }

    /// Used to kill a stronghold actor or clear the cache of the given actor system based on the client_path. If
    /// `kill_actor` is `true`, the actor will be removed from the system.  Otherwise, the cache of the
    /// current target actor will be cleared.
    pub async fn kill_stronghold(&mut self, client_path: Vec<u8>, kill_actor: bool) -> StatusMessage {
        let client_id = match ClientId::load_from_path(&client_path.clone(), &client_path)
            .map_err(|_| crate::Error::LoadClientByPathError("Loading client_id by path failed".into()))
        {
            Ok(client_id) => client_id,
            Err(e) => {
                return StatusMessage::Error(format!("{}", e));
            }
        };

        self.switch_actor_target(client_path).await;

        if kill_actor {
            match self.registry.send(RemoveClient { id: client_id }).await {
                Ok(_) => StatusMessage::OK,
                Err(e) => StatusMessage::Error(format!("{}", e)),
            }
        } else {
            let client = match self.registry.send(GetClient { id: client_id }).await {
                Ok(option) => match option {
                    Some(client) => client,
                    None => {
                        return StatusMessage::Error("No client present".into());
                    }
                },
                Err(_e) => {
                    return StatusMessage::Error("Mailbox error".into());
                }
            };

            match client.send(ClearCache).await {
                Ok(success) => match success {
                    Ok(_) => StatusMessage::OK,
                    Err(e) => StatusMessage::Error(format!("Cache clearing failed: {}", e)),
                },
                Err(e) => StatusMessage::Error(format!("{}", e)),
            }
        }
    }

    /// Unimplemented until Policies are implemented.
    #[allow(dead_code)]
    fn check_config_flags() {
        unimplemented!()
    }

    /// A test function for reading data from a vault.
    // API CHANGE!
    #[cfg(test)]
    pub async fn read_secret(&self, _client_path: Vec<u8>, location: Location) -> (Option<Vec<u8>>, StatusMessage) {
        use crate::actors::ReadFromVault;

        let empty_response = Some(Vec::new());

        match self.target.send(ReadFromVault { location }).await {
            Ok(result) => match result {
                Ok(payload) => (Some(payload), StatusMessage::OK),
                Err(_e) => (empty_response, StatusMessage::Error("No payload present".into())),
            },
            Err(_e) => (empty_response, StatusMessage::Error("No secret present".into())),
        }
    }
}

#[cfg(feature = "p2p")]
impl Stronghold {
    /// Spawn the p2p-network actor and swarm.
    pub async fn spawn_p2p(&mut self, firewall_rule: Rule<ShRequest>, network_config: NetworkConfig) -> StatusMessage {
        if self.network_actor.is_some() {
            return StatusMessage::Error(String::from("Network actor was already spawned"));
        }
        let network_actor = unwrap_or_err!(NetworkActor::new(self.target.clone(), firewall_rule, network_config).await);
        self.network_actor = Some(network_actor.start());
        StatusMessage::OK
    }

    /// Gracefully stop the network actor and swarm.
    pub fn stop_p2p(&mut self) {
        // Dropping the only address of the network actor will stop the actor.
        // Upon stopping the actor, its `StrongholdP2p` instance will be dropped, which results in a graceful shutdown.
        self.network_actor.take();
    }

    /// Start listening on the swarm to the given address. If not address is provided, it will be assigned by the OS.
    pub async fn start_listening(&self, address: Option<Multiaddr>) -> ResultMessage<Multiaddr> {
        let actor = unwrap_or_err!(Option, self.network_actor, "No network actor spawned.");
        let res = actor.send(network_msg::StartListening { address }).await;
        let addr = unwrap_result_msg!(res);
        ResultMessage::Ok(addr)
    }

    /// Stop listening on the swarm.
    pub async fn stop_listening(&self) -> StatusMessage {
        let actor = unwrap_or_err!(Option, self.network_actor, "No network actor spawned.");
        let res = actor.send(network_msg::StopListening).await;
        unwrap_or_err!(res);
        ResultMessage::OK
    }

    ///  Get the peer id, listening addresses and connection info of the local peer
    pub async fn get_swarm_info(&self) -> ResultMessage<SwarmInfo> {
        let actor = unwrap_or_err!(Option, self.network_actor, "No network actor spawned.");
        let res = actor.send(network_msg::GetSwarmInfo).await;
        let info = unwrap_or_err!(res);
        ResultMessage::Ok(info)
    }

    /// Add dial information for a remote peers.
    /// This will attempt to connect the peer directly either by the address if one is provided, or by peer id
    /// if the peer is already known e.g. from multicast DNS.
    /// If the peer is not a relay and can not be reached directly, it will be attempted to reach it via the relays,
    /// if there are any.
    /// Relays can be used to listen for incoming request, or to connect to a remote peer that can not
    /// be reached directly, and is listening to the same relay.
    /// Once the peer was successfully added, it can be used as target for operations on the remote stronghold.
    pub async fn add_peer(
        &self,
        peer: PeerId,
        address: Option<Multiaddr>,
        is_listening_relay: bool,
        is_dialing_relay: bool,
    ) -> StatusMessage {
        let actor = unwrap_or_err!(Option, self.network_actor, "No network actor spawned.");

        if is_listening_relay {
            let res = actor
                .send(network_msg::StartListeningRelay {
                    relay: peer,
                    relay_addr: address,
                })
                .await;
            unwrap_result_msg!(res);
        } else {
            if let Some(address) = address {
                let res = actor.send(network_msg::AddPeerAddr { peer, address }).await;
                unwrap_or_err!(res);
            }

            let res = actor.send(network_msg::ConnectPeer { peer }).await;
            unwrap_result_msg!(res);
        }

        if is_dialing_relay {
            let res = actor.send(network_msg::AddDialingRelay { relay: peer }).await;
            unwrap_or_err!(res);
        }

        StatusMessage::OK
    }

    /// Remove a peer from the list of peers used for dialing, and / or stop listening with the relay.
    pub async fn remove_relay(&self, relay: PeerId, rm_listening_relay: bool, rm_dialing_relay: bool) -> StatusMessage {
        let actor = unwrap_or_err!(Option, self.network_actor, "No network actor spawned.");

        if rm_listening_relay {
            let res = actor.send(network_msg::StopListeningRelay { relay }).await;
            unwrap_or_err!(res);
        }

        if rm_dialing_relay {
            let res = actor.send(network_msg::RemoveDialingRelay { relay }).await;
            unwrap_or_err!(res);
        }
        StatusMessage::OK
    }

    /// Change the firewall rule for specific peers, optionally also set it as the default rule, which applies if there
    /// are no specific rules for a peer. All inbound requests from the peers that this rule applies to, will be
    /// approved/ rejected based on this rule.
    pub async fn set_firewall_rule(
        &self,
        rule: Rule<ShRequest>,
        peers: Vec<PeerId>,
        set_default: bool,
    ) -> StatusMessage {
        let actor = unwrap_or_err!(Option, self.network_actor, "No network actor spawned.");

        for peer in peers {
            let res = actor
                .send(network_msg::SetFirewallRule {
                    peer,
                    direction: RuleDirection::Inbound,
                    rule: rule.clone(),
                })
                .await;
            unwrap_or_err!(res);
        }
        if set_default {
            let res = actor
                .send(network_msg::SetFirewallDefault {
                    direction: RuleDirection::Inbound,
                    rule,
                })
                .await;
            unwrap_or_err!(res);
        }
        StatusMessage::OK
    }

    /// Remove peer specific rules from the firewall configuration.
    pub async fn remove_firewall_rules(&self, peers: Vec<PeerId>) -> StatusMessage {
        let actor = unwrap_or_err!(Option, self.network_actor, "No network actor spawned.");
        for peer in peers {
            let res = actor
                .send(network_msg::RemoveFirewallRule {
                    peer,
                    direction: RuleDirection::Inbound,
                })
                .await;
            unwrap_or_err!(res);
        }
        StatusMessage::OK
    }

    /// Write to the vault of a remote Stronghold.
    /// It is required that the peer has successfully been added with the `add_peer` method.
    pub async fn write_remote_vault(
        &self,
        peer: PeerId,
        location: Location,
        payload: Vec<u8>,
        hint: RecordHint,
        _options: Vec<VaultFlags>,
    ) -> StatusMessage {
        let actor = unwrap_or_err!(Option, self.network_actor, "No network actor spawned.");

        let vault_path = &location.vault_path();
        let vault_path = vault_path.to_vec();

        // check if vault exists

        let send_request = network_msg::SendRequest {
            peer,
            request: CheckVault { vault_path },
        };
        let vault_exists = unwrap_result_msg!(actor.send(send_request).await);

        // no vault so create new one before writing.
        if !vault_exists {
            let send_request = network_msg::SendRequest {
                peer,
                request: CreateVault {
                    location: location.clone(),
                },
            };
            unwrap_result_msg!(actor.send(send_request).await);
        }

        // write data
        let send_request = network_msg::SendRequest {
            peer,
            request: WriteToVault {
                location: location.clone(),
                payload: payload.clone(),
                hint,
            },
        };

        match unwrap_result_msg!(actor.send(send_request).await) {
            Ok(_) => StatusMessage::OK,
            Err(e) => StatusMessage::Error(e.to_string()),
        }
    }

    /// Write to the store of a remote Stronghold.
    /// It is required that the peer has successfully been added with the `add_peer` method.
    pub async fn write_to_remote_store(
        &self,
        peer: PeerId,
        location: Location,
        payload: Vec<u8>,
        lifetime: Option<Duration>,
    ) -> StatusMessage {
        let actor = unwrap_or_err!(Option, self.network_actor, "No network actor spawned.");
        let send_request = network_msg::SendRequest {
            peer,
            request: WriteToStore {
                location,
                payload,
                lifetime,
            },
        };
        match unwrap_result_msg!(actor.send(send_request).await) {
            Ok(_) => StatusMessage::OK,
            Err(e) => StatusMessage::Error(e.to_string()),
        }
    }

    /// Read from the store of a remote Stronghold.
    /// It is required that the peer has successfully been added with the `add_peer` method.
    pub async fn read_from_remote_store(&self, peer: PeerId, location: Location) -> ResultMessage<Vec<u8>> {
        let actor = unwrap_or_err!(Option, self.network_actor, "No network actor spawned.");
        let send_request = network_msg::SendRequest {
            peer,
            request: ReadFromStore { location },
        };
        match unwrap_result_msg!(actor.send(send_request).await) {
            Ok(res) => ResultMessage::Ok(res),
            Err(e) => ResultMessage::Error(e.to_string()),
        }
    }

    /// Returns a list of the available records and their `RecordHint` values of a remote vault.
    /// It is required that the peer has successfully been added with the `add_peer` method.
    pub async fn list_remote_hints_and_ids<V: Into<Vec<u8>>>(
        &self,
        peer: PeerId,
        vault_path: V,
    ) -> ResultMessage<Vec<(RecordId, RecordHint)>> {
        let actor = unwrap_or_err!(Option, self.network_actor, "No network actor spawned.");
        let send_request = network_msg::SendRequest {
            peer,
            request: ListIds {
                vault_path: vault_path.into(),
            },
        };
        match unwrap_result_msg!(actor.send(send_request).await) {
            Ok(res) => ResultMessage::Ok(res),
            Err(e) => ResultMessage::Error(e.to_string()),
        }
    }

    pub async fn remote_runtime_exec<P>(&self, peer: PeerId, control_request: P) -> ResultMessage<CollectedOutput>
    where
        P: Into<Procedure>,
    {
        let actor = unwrap_or_err!(Option, self.network_actor, "No network actor spawned.");
        let send_request = network_msg::SendRequest {
            peer,
            request: control_request.into(),
        };
        match unwrap_result_msg!(actor.send(send_request).await) {
            Ok(res) => ResultMessage::Ok(res),
            Err(e) => ResultMessage::Error(e.to_string()),
        }
    }
}<|MERGE_RESOLUTION|>--- conflicted
+++ resolved
@@ -20,12 +20,8 @@
         GetAllClients, GetClient, GetSnapshot, InsertClient, Registry, RemoveClient, SecureClient,
     },
     line_error,
-<<<<<<< HEAD
     procedures::{CollectedOutput, Procedure},
     utils::{LoadFromPath, ResultMessage, StatusMessage, StrongholdFlags, VaultFlags},
-=======
-    utils::{LoadFromPath, StatusMessage, StrongholdFlags, VaultFlags},
->>>>>>> 681a024e
     Location,
 };
 use engine::vault::{ClientId, RecordHint, RecordId};
@@ -37,11 +33,7 @@
         messages::{ShRequest, SwarmInfo},
         NetworkActor, NetworkConfig,
     },
-<<<<<<< HEAD
     unwrap_or_err, unwrap_result_msg,
-=======
-    unwrap_or_err, unwrap_result_msg, ResultMessage,
->>>>>>> 681a024e
 };
 #[cfg(feature = "p2p")]
 use p2p::{
