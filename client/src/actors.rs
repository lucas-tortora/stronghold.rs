--- conflicted
+++ resolved
@@ -13,13 +13,8 @@
 pub use self::secure::testing as secure_testing;
 pub use self::{
     registry::{
-<<<<<<< HEAD
-        messages::{GetAllClients, GetClient, GetSnapshot, HasClient, InsertClient, RemoveClient},
+        messages::{GetAllClients, GetClient, GetSnapshot, GetTarget, RemoveClient, SpawnClient, SwitchTarget},
         Registry,
-=======
-        messages::{GetAllClients, GetClient, GetSnapshot, GetTarget, RemoveClient, SpawnClient, SwitchTarget},
-        Registry, RegistryError,
->>>>>>> 9f31bb8d
     },
     secure::{
         messages as secure_messages, procedures as secure_procedures,
