--- conflicted
+++ resolved
@@ -3,18 +3,8 @@
 
 use crate::{ActorError, Location, RecordHint, Stronghold};
 
-<<<<<<< HEAD
-=======
 use stronghold_utils::random::bytestring;
 
-#[cfg(feature = "p2p")]
-use crate::{
-    p2p::{NetworkConfig, Rule},
-    tests::fresh,
-    ProcResult, Procedure, ResultMessage, SLIP10DeriveInput,
-};
-
->>>>>>> 9374cc1a
 #[actix::test]
 async fn test_stronghold() {
     let vault_path = b"path".to_vec();
@@ -403,10 +393,9 @@
 #[actix::test]
 async fn test_stronghold_p2p() {
     use crate::{
-        actors::p2p::{messages::SwarmInfo, NetworkConfig},
+        actors::p2p::NetworkConfig,
         procedures::{Slip10Derive, Slip10Generate, TargetInfo},
         tests::fresh,
-        ResultMessage, StatusMessage,
     };
     use p2p::firewall::Rule;
     use tokio::sync::{mpsc, oneshot};
@@ -490,20 +479,12 @@
         let (_path, chain) = fresh::hd_path();
 
         match local_stronghold
-<<<<<<< HEAD
             .remote_runtime_exec(peer_id, Slip10Derive::new_from_seed(seed1, chain))
             .await
+            .unwrap_or_else(|e| panic!("Could not execute remote procedure: {}", e))
         {
-            ResultMessage::Ok(out) => assert!(out.into_iter().next().is_none()),
-            ResultMessage::Error(e) => panic!("unexpected error: {:?}", e),
-=======
-            .remote_runtime_exec(peer_id, procedure)
-            .await
-            .unwrap_or_else(|e| panic!("Could not read from remote store: {}", e))
-        {
-            ProcResult::SLIP10Derive(ResultMessage::Ok(_)) => {}
-            r => panic!("unexpected result: {:?}", r),
->>>>>>> 9374cc1a
+            Ok(out) => assert!(out.into_iter().next().is_none()),
+            Err(e) => panic!("unexpected error: {:?}", e),
         };
         res_tx.send(()).await.unwrap();
     });
@@ -555,14 +536,8 @@
             .await
             .unwrap_or_else(|e| panic!("Could not execute remote procedure: {}", e))
         {
-<<<<<<< HEAD
-            ResultMessage::Ok(out) => assert!(out.into_iter().next().is_none()),
-            ResultMessage::Error(e) => panic!("unexpected error: {:?}", e),
-=======
-            ProcResult::SLIP10Generate(ResultMessage::OK) => (),
-            ProcResult::Error(err) => panic!("Procedure failed: {:?}", err),
-            r => panic!("unexpected result: {:?}", r),
->>>>>>> 9374cc1a
+            Ok(out) => assert!(out.into_iter().next().is_none()),
+            Err(e) => panic!("unexpected error: {:?}", e),
         };
 
         remote_ready_tx.send(()).await.unwrap();
