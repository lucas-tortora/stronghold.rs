[package]
name                    = "stronghold-runtime"
version                 = "0.1.0"
edition                 = "2021"
readme                  = "README.md"

[lib]
name                    = "runtime"
 
[dependencies]
zeroize                 = { version = "1.4.3" }
libsodium-sys           = { version = "0.2" }
serde                   = { version = "1.0", features = [ "derive" ] }
random                  = { version = "0.8.4", package = "rand" }
dirs                    = { version = "4.0.0" }
thiserror               = { version = "1.0" }
<<<<<<< HEAD
iota-crypto             = { version = "0.8.0", features = ["sha"] }
libc                    = { version = "0.2" }
log                     = { version = "0.4.17" }

[target.'cfg(windows)'.dependencies]
windows                 = { version = "0.36.0", features = ["Win32_System_Memory", "Win32_System_SystemInformation", "Win32_System_Diagnostics_Debug", "Win32_Foundation", "Win32_Security"] }

[target.'cfg(any(target_os = "linux", target_os = "macos"))'.dependencies]
nix                     = { version = "0.24.1" }
=======
iota-crypto             = { version = "0.8.0", features = ["blake2b"] }
>>>>>>> 1e287739

[dev-dependencies]
serde_json              = { version = "1.0" }
env_logger              = { version = "0.9" }<|MERGE_RESOLUTION|>--- conflicted
+++ resolved
@@ -14,19 +14,15 @@
 random                  = { version = "0.8.4", package = "rand" }
 dirs                    = { version = "4.0.0" }
 thiserror               = { version = "1.0" }
-<<<<<<< HEAD
-iota-crypto             = { version = "0.8.0", features = ["sha"] }
 libc                    = { version = "0.2" }
 log                     = { version = "0.4.17" }
+iota-crypto             = { version = "0.8.0", features = ["blake2b"] }
 
 [target.'cfg(windows)'.dependencies]
 windows                 = { version = "0.36.0", features = ["Win32_System_Memory", "Win32_System_SystemInformation", "Win32_System_Diagnostics_Debug", "Win32_Foundation", "Win32_Security"] }
 
 [target.'cfg(any(target_os = "linux", target_os = "macos"))'.dependencies]
 nix                     = { version = "0.24.1" }
-=======
-iota-crypto             = { version = "0.8.0", features = ["blake2b"] }
->>>>>>> 1e287739
 
 [dev-dependencies]
 serde_json              = { version = "1.0" }
