--- conflicted
+++ resolved
@@ -319,11 +319,7 @@
         let mut pb = f.into_path();
         pb.push("snapshot");
 
-<<<<<<< HEAD
-        write_to(&fresh::bytestring(), &pb, &random_key(), &fresh::bytestring()).unwrap();
-=======
-        write_to(&random_bytestring(), &pb, &random_key(), &random_bytestring())?;
->>>>>>> 7ebcb2ef
+        write_to(&random_bytestring(), &pb, &random_key(), &random_bytestring()).unwrap();
 
         let key: Key = random_key();
         let bs0 = random_bytestring();
